--- conflicted
+++ resolved
@@ -395,27 +395,12 @@
 	return ts
 }
 
-<<<<<<< HEAD
-// addSingleSummaryDataPoint converts pt to len(QuantileValues) + 2 samples.
-func addSingleSummaryDataPoint(pt pmetric.SummaryDataPoint, resource pcommon.Resource, metric pmetric.Metric, settings Settings,
-	tsMap map[string]*prompb.TimeSeries, baseName string) {
-	timestamp := convertTimeStamp(pt.Timestamp())
-	baseLabels := createAttributes(resource, pt.Attributes(), settings.ExternalLabels)
-=======
-func maxTimestamp(a, b pcommon.Timestamp) pcommon.Timestamp {
-	if a > b {
-		return a
-	}
-	return b
-}
-
 func (c *prometheusConverter) addSummaryDataPoints(dataPoints pmetric.SummaryDataPointSlice, resource pcommon.Resource,
 	settings Settings, baseName string) {
 	for x := 0; x < dataPoints.Len(); x++ {
 		pt := dataPoints.At(x)
 		timestamp := convertTimeStamp(pt.Timestamp())
 		baseLabels := createAttributes(resource, pt.Attributes(), settings.ExternalLabels, nil, false)
->>>>>>> 7554384d
 
 		// treat sum as a sample in an individual TimeSeries
 		sum := &prompb.Sample{
