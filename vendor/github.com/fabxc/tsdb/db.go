--- conflicted
+++ resolved
@@ -96,11 +96,6 @@
 	// block layout.
 	mtx       sync.RWMutex
 	persisted []*persistedBlock
-<<<<<<< HEAD
-	heads     []*headBlock
-	seqBlocks map[int]Block
-	headGen   uint8
-=======
 	seqBlocks map[int]Block
 
 	// Mutex that must be held when modifying just the head blocks
@@ -108,7 +103,6 @@
 	headmtx sync.RWMutex
 	heads   []*headBlock
 	headGen uint8
->>>>>>> f160c4eb
 
 	compactor Compactor
 
@@ -211,9 +205,6 @@
 		case <-db.compactc:
 			db.metrics.compactionsTriggered.Inc()
 
-<<<<<<< HEAD
-			if err := db.compact(); err != nil {
-=======
 			var merr MultiError
 
 			changes, err := db.compact()
@@ -223,7 +214,6 @@
 				merr.Add(db.reloadBlocks())
 			}
 			if err := merr.Err(); err != nil {
->>>>>>> f160c4eb
 				db.logger.Log("msg", "compaction failed", "err", err)
 			}
 
@@ -233,14 +223,6 @@
 	}
 }
 
-<<<<<<< HEAD
-func (db *DB) compact() error {
-	changes := false
-	// Check whether we have pending head blocks that are ready to be persisted.
-	// They have the highest priority.
-	db.mtx.RLock()
-
-=======
 func (db *DB) compact() (changes bool, err error) {
 	// Check whether we have pending head blocks that are ready to be persisted.
 	// They have the highest priority.
@@ -252,7 +234,6 @@
 	// returning the lock to not block Appenders.
 	// Selected blocks are semantically ensured to not be written to afterwards
 	// by appendable().
->>>>>>> f160c4eb
 	if len(db.heads) > db.opts.AppendableBlocks {
 		for _, h := range db.heads[:len(db.heads)-db.opts.AppendableBlocks] {
 			// Blocks that won't be appendable when instantiating a new appender
@@ -261,38 +242,6 @@
 			if atomic.LoadUint64(&h.activeWriters) > 0 {
 				break
 			}
-<<<<<<< HEAD
-
-			db.logger.Log("msg", "write head", "seq", h.Meta().Sequence)
-
-			select {
-			case <-db.stopc:
-				db.mtx.RUnlock()
-				return nil
-			default:
-			}
-
-			if err := db.compactor.Write(h.Dir(), h); err != nil {
-				db.mtx.RUnlock()
-				return errors.Wrap(err, "persist head block")
-			}
-			changes = true
-		}
-	}
-
-	db.mtx.RUnlock()
-
-	// Check for compactions of multiple blocks.
-	for {
-		plans, err := db.compactor.Plan(db.dir)
-		if err != nil {
-			return errors.Wrap(err, "plan compaction")
-		}
-
-		select {
-		case <-db.stopc:
-			return nil
-=======
 			singles = append(singles, h)
 		}
 	}
@@ -325,7 +274,6 @@
 		select {
 		case <-db.stopc:
 			return false, nil
->>>>>>> f160c4eb
 		default:
 		}
 		// We just execute compactions sequentially to not cause too extreme
@@ -336,11 +284,7 @@
 			db.logger.Log("msg", "compact blocks", "seq", fmt.Sprintf("%v", p))
 
 			if err := db.compactor.Compact(p...); err != nil {
-<<<<<<< HEAD
-				return errors.Wrapf(err, "compact", p)
-=======
 				return changes, errors.Wrapf(err, "compact %s", p)
->>>>>>> f160c4eb
 			}
 			changes = true
 		}
@@ -350,11 +294,7 @@
 		}
 	}
 
-<<<<<<< HEAD
-	if changes {
-		return errors.Wrap(db.reloadBlocks(), "reload blocks")
-	}
-	return nil
+	return changes, nil
 }
 
 // func (db *DB) retentionCutoff() error {
@@ -392,49 +332,9 @@
 	db.mtx.Lock()
 	defer db.mtx.Unlock()
 
-=======
-	return changes, nil
-}
-
-// func (db *DB) retentionCutoff() error {
-// 	if db.opts.RetentionDuration == 0 {
-// 		return nil
-// 	}
-// 	h := db.heads[len(db.heads)-1]
-// 	t := h.meta.MinTime - int64(db.opts.RetentionDuration)
-
-// 	var (
-// 		blocks = db.blocks()
-// 		i      int
-// 		b      Block
-// 	)
-// 	for i, b = range blocks {
-// 		if b.Meta().MinTime >= t {
-// 			break
-// 		}
-// 	}
-// 	if i <= 1 {
-// 		return nil
-// 	}
-// 	db.logger.Log("msg", "retention cutoff", "idx", i-1)
-// 	db.removeBlocks(0, i)
-
-// 	for _, b := range blocks[:i] {
-// 		if err := os.RemoveAll(b.Dir()); err != nil {
-// 			return errors.Wrap(err, "removing old block")
-// 		}
-// 	}
-// 	return nil
-// }
-
-func (db *DB) reloadBlocks() error {
-	db.mtx.Lock()
-	defer db.mtx.Unlock()
-
 	db.headmtx.Lock()
 	defer db.headmtx.Unlock()
 
->>>>>>> f160c4eb
 	dirs, err := blockDirs(db.dir)
 	if err != nil {
 		return errors.Wrap(err, "find blocks")
@@ -456,19 +356,6 @@
 
 	for i, meta := range metas {
 		b, ok := db.seqBlocks[meta.Sequence]
-<<<<<<< HEAD
-		if !ok {
-			return errors.Errorf("missing block for sequence %d", meta.Sequence)
-		}
-
-		if meta.Compaction.Generation == 0 {
-			if meta.ULID != b.Meta().ULID {
-				return errors.Errorf("head block ULID changed unexpectedly")
-			}
-			heads = append(heads, b.(*headBlock))
-		} else {
-			if meta.ULID != b.Meta().ULID {
-=======
 
 		if meta.Compaction.Generation == 0 {
 			if !ok {
@@ -483,7 +370,6 @@
 			heads = append(heads, b.(*headBlock))
 		} else {
 			if ok && meta.ULID != b.Meta().ULID {
->>>>>>> f160c4eb
 				if err := b.Close(); err != nil {
 					return err
 				}
